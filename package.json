<<<<<<< HEAD
{
  "name": "mocha-vscode",
  "displayName": "Mocha Test Runner",
  "description": "Run and debug Mocha tests right within VS Code.",
  "publisher": "coderline",
  "version": "1.0.0",
  "icon": "icon.png",
  "engines": {
    "vscode": "^1.83.0"
  },
  "keywords": [
    "mocha",
    "test",
    "bdd",
    "tdd",
    "tap",
    "testing",
    "chai",
    "assertion",
    "ava",
    "jest",
    "tape",
    "jasmine",
    "karma"
  ],
  "categories": [
    "Testing"
  ],
  "capabilities": {
    "untrustedWorkspaces": {
      "supported": false,
      "description": "Test code and configurations are automatically evaluated by this extension."
    }
  },
  "contributes": {
    "configuration": [
      {
        "title": "Extension Test Runner",
        "properties": {
          "mocha-vscode.extractSettings": {
            "markdownDescription": "Configures how tests get extracted. You can configure:\n\n- The `extractWith` mode, that specifies if tests are extracted via evaluation or syntax-tree parsing.\n- The `extractTimeout` limiting how long the extraction of tests for a single file is allowed to take.\n- The `test` and `suite` identifiers the process extracts.",
            "type": "object",
            "properties": {
              "suite": {
                "type": "array",
                "items": {
                  "type": "string"
                }
              },
              "test": {
                "type": "array",
                "items": {
                  "type": "string"
                }
              },
              "extractWith": {
                "type": "string",
                "enum": [
                  "evaluation",
                  "syntax"
                ]
              },
              "extractTimeout": {
                "type": "number"
              }
            },
            "default": {
              "suite": [
                "describe",
                "suite"
              ],
              "test": [
                "it",
                "test"
              ],
              "extractWith": "evaluation",
              "extractTimeout": 10000
            },
            "required": [
              "suite",
              "test",
              "extractWith",
              "extractTimeout"
            ]
          },
          "mocha-vscode.debugOptions": {
            "type": "object",
            "additionalProperties": true,
            "markdownDescription": "Options, normally found in the launch.json, to pass when debugging the extension. See [the docs](https://code.visualstudio.com/docs/nodejs/nodejs-debugging#_launch-configuration-attributes) for a complete list of options."
          }
        }
      }
    ]
  },
  "activationEvents": [
    "workspaceContains:**/.mocharc.{js,cjs,yaml,yml,json,jsonc}",
    "onCommand:mocha-vscode.get-controllers-for-test"
  ],
  "repository": {
    "type": "git",
    "url": "https://github.com/CoderLine/mocha-vscode.git"
  },
  "bugs": {
    "url": "https://github.com/CoderLine/mocha-vscode/issues"
  },
  "homepage": "https://github.com/CoderLine/mocha-vscode#readme",
  "main": "./out/extension.js",
  "scripts": {
    "publish:release": "npm run compile && tsx ./scripts/prerelease.mts && npx @vscode/vsce publish",
    "publish:prerelease": "npm run compile && tsx ./scripts/prerelease.mts --pre-release && npx @vscode/vsce publish --pre-release",
    "package:release": "npm run compile && tsx ./scripts/prerelease.mts && npx @vscode/vsce package",
    "package:prerelease": "npm run compile && tsx ./scripts/prerelease.mts --pre-release && npx @vscode/vsce package --pre-release",
    "vscode:prepublish": "npm run compile",
    "postinstall": "cd src/typings && npx @vscode/dts main && npx @vscode/dts dev",
    "clean": "node -e \"fs.rmSync('out',{force:true,recursive:true})\"",
    "compile": "npm run clean && tsc --noEmit && node .esbuild.js --minify",
    "compile:test": "tsc",
    "watch:esbuild": "npm run clean && node .esbuild.js --watch",
    "watch": "npm run clean && tsc --watch",
    "test": "tsc && vscode-test",
    "prettier": "prettier --write src",
    "lint": "eslint . --ext .ts,.tsx,.js",
    "fix": "eslint . --ext .ts,.tsx,.js --fix"
  },
  "devDependencies": {
    "@types/chai": "^4.3.14",
    "@types/estree": "^1.0.5",
    "@types/glob": "^8.1.0",
    "@types/mocha": "^10.0.6",
    "@types/node": "20.x",
    "@types/picomatch": "^2.3.3",
    "@types/sinon": "^17.0.3",
    "@types/split2": "^4.2.3",
    "@types/yargs": "^17.0.32",
    "@typescript-eslint/eslint-plugin": "^7.5.0",
    "@typescript-eslint/parser": "^7.5.0",
    "@vscode/dts": "^0.4.0",
    "@vscode/test-cli": "^0.0.8",
    "@vscode/test-electron": "^2.3.9",
    "@vscode/vsce": "^2.24.0",
    "acorn": "^8.11.3",
    "chai": "^4.4.1",
    "eslint": "^8.57.0",
    "eslint-config-prettier": "^9.1.0",
    "eslint-plugin-license-header": "^0.6.1",
    "eslint-plugin-prettier": "^5.1.3",
    "mocha": "^10.4.0",
    "prettier": "^3.2.5",
    "prettier-eslint": "^16.3.0",
    "prettier-eslint-cli": "^8.0.1",
    "prettier-plugin-organize-imports": "^3.2.4",
    "sinon": "^17.0.1",
    "tsx": "^4.7.1",
    "typescript": "^5.4.3"
  },
  "dependencies": {
    "@jridgewell/trace-mapping": "^0.3.25",
    "@types/which": "^3.0.3",
    "@typescript-eslint/typescript-estree": "^7.5.0",
    "acorn-loose": "^8.4.0",
    "ansi-colors": "^4.1.3",
    "data-uri-to-buffer": "^6.0.2",
    "enhanced-resolve": "^5.16.0",
    "error-stack-parser": "^2.1.4",
    "esbuild": "^0.20.2",
    "eslint-visitor-keys": "^4.0.0",
    "glob": "^10.3.12",
    "minimatch": "^9.0.4",
    "split2": "^4.2.0",
    "stacktrace-parser": "^0.1.10",
    "supports-color": "^9.4.0",
    "which": "^4.0.0"
  },
  "mocha-vscode": {
    "version": "1.0.0-preview+FFFFFFF",
    "date": "2024-04-02T14:30:00Z"
  }
}
=======
{
  "name": "mocha-vscode",
  "displayName": "Mocha Test Runner",
  "description": "Run and debug Mocha tests right within VS Code.",
  "publisher": "coderline",
  "version": "1.0.0",
  "icon": "icon.png",
  "engines": {
    "vscode": "^1.83.0"
  },
  "keywords": [
    "mocha",
    "test",
    "bdd",
    "tdd",
    "tap",
    "testing",
    "chai",
    "assertion",
    "ava",
    "jest",
    "tape",
    "jasmine",
    "karma"
  ],
  "categories": [
    "Testing"
  ],
  "capabilities": {
    "untrustedWorkspaces": {
      "supported": false,
      "description": "Test code and configurations are automatically evaluated by this extension."
    }
  },
  "contributes": {
    "configuration": [
      {
        "title": "Extension Test Runner",
        "properties": {
          "mocha-vscode.extractSettings": {
            "markdownDescription": "Configures how tests get extracted. You can configure:\n\n- The `extractWith` mode, that specifies if tests are extracted via evaluation or syntax-tree parsing.\n- The `extractTimeout` limiting how long the extraction of tests for a single file is allowed to take.\n- The `test` and `suite` identifiers the process extracts.",
            "type": "object",
            "properties": {
              "suite": {
                "type": "array",
                "items": {
                  "type": "string"
                }
              },
              "test": {
                "type": "array",
                "items": {
                  "type": "string"
                }
              },
              "extractWith": {
                "type": "string",
                "enum": [
                  "evaluation",
                  "syntax"
                ]
              },
              "extractTimeout": {
                "type": "number"
              }
            },
            "default": {
              "suite": [
                "describe",
                "suite"
              ],
              "test": [
                "it",
                "test"
              ],
              "extractWith": "evaluation",
              "extractTimeout": 10000
            },
            "required": [
              "suite",
              "test",
              "extractWith",
              "extractTimeout"
            ]
          },
          "mocha-vscode.debugOptions": {
            "type": "object",
            "additionalProperties": true,
            "markdownDescription": "Options, normally found in the launch.json, to pass when debugging the extension. See [the docs](https://code.visualstudio.com/docs/nodejs/nodejs-debugging#_launch-configuration-attributes) for a complete list of options."
          }
        }
      }
    ]
  },
  "activationEvents": [
    "workspaceContains:**/.mocharc.{js,cjs,yaml,yml,json,jsonc}",
    "onCommand:mocha-vscode.get-controllers-for-test"
  ],
  "repository": {
    "type": "git",
    "url": "https://github.com/mocha/mocha-vscode.git"
  },
  "bugs": {
    "url": "https://github.com/mocha/mocha-vscode/issues"
  },
  "homepage": "https://github.com/mocha/mocha-vscode#readme",
  "main": "./out/extension.js",
  "scripts": {
    "package": "vsce package --no-dependencies",
    "vscode:prepublish": "npm run compile && tsx ./scripts/prerelease.mts",
    "postinstall": "cd src/typings && npx @vscode/dts main && npx @vscode/dts dev",
    "clean": "node -e \"fs.rmSync('out',{force:true,recursive:true})\"",
    "compile": "npm run clean && tsc --noEmit && node .esbuild.js --minify",
    "compile:test": "tsc",
    "watch:esbuild": "npm run clean && node .esbuild.js --watch",
    "watch": "npm run clean && tsc --watch",
    "test": "tsc && vscode-test",
    "prettier": "prettier --write src",
    "lint": "eslint . --ext .ts,.tsx,.js",
    "fix": "eslint . --ext .ts,.tsx,.js --fix"
  },
  "devDependencies": {
    "@types/chai": "^4.3.14",
    "@types/estree": "^1.0.5",
    "@types/glob": "^8.1.0",
    "@types/mocha": "^10.0.6",
    "@types/node": "20.x",
    "@types/picomatch": "^2.3.3",
    "@types/sinon": "^17.0.3",
    "@types/split2": "^4.2.3",
    "@types/yargs": "^17.0.32",
    "@typescript-eslint/eslint-plugin": "^7.5.0",
    "@typescript-eslint/parser": "^7.5.0",
    "@vscode/dts": "^0.4.0",
    "@vscode/test-cli": "^0.0.9",
    "@vscode/test-electron": "^2.3.9",
    "acorn": "^8.11.3",
    "chai": "^4.4.1",
    "esbuild": "^0.20.2",
    "eslint": "^8.57.0",
    "eslint-config-prettier": "^9.1.0",
    "eslint-plugin-license-header": "^0.6.1",
    "eslint-plugin-prettier": "^5.1.3",
    "glob": "^10.3.12",
    "mocha": "^10.4.0",
    "prettier": "^3.2.5",
    "prettier-eslint": "^16.3.0",
    "prettier-eslint-cli": "^8.0.1",
    "prettier-plugin-organize-imports": "^3.2.4",
    "sinon": "^17.0.1",
    "tsx": "^4.7.2",
    "typescript": "^5.4.4"
  },
  "dependencies": {
    "@jridgewell/trace-mapping": "^0.3.25",
    "@types/which": "^3.0.3",
    "@typescript-eslint/typescript-estree": "^7.5.0",
    "acorn-loose": "^8.4.0",
    "ansi-colors": "^4.1.3",
    "c8": "^9.1.0",
    "data-uri-to-buffer": "^6.0.2",
    "enhanced-resolve": "^5.16.0",
    "error-stack-parser": "^2.1.4",
    "eslint-visitor-keys": "^4.0.0",
    "minimatch": "^9.0.4",
    "split2": "^4.2.0",
    "stacktrace-parser": "^0.1.10",
    "supports-color": "^9.4.0",
    "which": "^4.0.0",
    "yargs": "^17.7.2"
  },
  "mocha-vscode": {
    "version": "1.0.0-preview+FFFFFFF",
    "date": "2024-04-02T14:30:00Z"
  }
}
>>>>>>> 9b749fee
<|MERGE_RESOLUTION|>--- conflicted
+++ resolved
@@ -1,4 +1,3 @@
-<<<<<<< HEAD
 {
   "name": "mocha-vscode",
   "displayName": "Mocha Test Runner",
@@ -136,7 +135,7 @@
     "@typescript-eslint/eslint-plugin": "^7.5.0",
     "@typescript-eslint/parser": "^7.5.0",
     "@vscode/dts": "^0.4.0",
-    "@vscode/test-cli": "^0.0.8",
+    "@vscode/test-cli": "^0.0.9",
     "@vscode/test-electron": "^2.3.9",
     "@vscode/vsce": "^2.24.0",
     "acorn": "^8.11.3",
@@ -151,8 +150,8 @@
     "prettier-eslint-cli": "^8.0.1",
     "prettier-plugin-organize-imports": "^3.2.4",
     "sinon": "^17.0.1",
-    "tsx": "^4.7.1",
-    "typescript": "^5.4.3"
+    "tsx": "^4.7.2",
+    "typescript": "^5.4.4"
   },
   "dependencies": {
     "@jridgewell/trace-mapping": "^0.3.25",
@@ -176,182 +175,4 @@
     "version": "1.0.0-preview+FFFFFFF",
     "date": "2024-04-02T14:30:00Z"
   }
-}
-=======
-{
-  "name": "mocha-vscode",
-  "displayName": "Mocha Test Runner",
-  "description": "Run and debug Mocha tests right within VS Code.",
-  "publisher": "coderline",
-  "version": "1.0.0",
-  "icon": "icon.png",
-  "engines": {
-    "vscode": "^1.83.0"
-  },
-  "keywords": [
-    "mocha",
-    "test",
-    "bdd",
-    "tdd",
-    "tap",
-    "testing",
-    "chai",
-    "assertion",
-    "ava",
-    "jest",
-    "tape",
-    "jasmine",
-    "karma"
-  ],
-  "categories": [
-    "Testing"
-  ],
-  "capabilities": {
-    "untrustedWorkspaces": {
-      "supported": false,
-      "description": "Test code and configurations are automatically evaluated by this extension."
-    }
-  },
-  "contributes": {
-    "configuration": [
-      {
-        "title": "Extension Test Runner",
-        "properties": {
-          "mocha-vscode.extractSettings": {
-            "markdownDescription": "Configures how tests get extracted. You can configure:\n\n- The `extractWith` mode, that specifies if tests are extracted via evaluation or syntax-tree parsing.\n- The `extractTimeout` limiting how long the extraction of tests for a single file is allowed to take.\n- The `test` and `suite` identifiers the process extracts.",
-            "type": "object",
-            "properties": {
-              "suite": {
-                "type": "array",
-                "items": {
-                  "type": "string"
-                }
-              },
-              "test": {
-                "type": "array",
-                "items": {
-                  "type": "string"
-                }
-              },
-              "extractWith": {
-                "type": "string",
-                "enum": [
-                  "evaluation",
-                  "syntax"
-                ]
-              },
-              "extractTimeout": {
-                "type": "number"
-              }
-            },
-            "default": {
-              "suite": [
-                "describe",
-                "suite"
-              ],
-              "test": [
-                "it",
-                "test"
-              ],
-              "extractWith": "evaluation",
-              "extractTimeout": 10000
-            },
-            "required": [
-              "suite",
-              "test",
-              "extractWith",
-              "extractTimeout"
-            ]
-          },
-          "mocha-vscode.debugOptions": {
-            "type": "object",
-            "additionalProperties": true,
-            "markdownDescription": "Options, normally found in the launch.json, to pass when debugging the extension. See [the docs](https://code.visualstudio.com/docs/nodejs/nodejs-debugging#_launch-configuration-attributes) for a complete list of options."
-          }
-        }
-      }
-    ]
-  },
-  "activationEvents": [
-    "workspaceContains:**/.mocharc.{js,cjs,yaml,yml,json,jsonc}",
-    "onCommand:mocha-vscode.get-controllers-for-test"
-  ],
-  "repository": {
-    "type": "git",
-    "url": "https://github.com/mocha/mocha-vscode.git"
-  },
-  "bugs": {
-    "url": "https://github.com/mocha/mocha-vscode/issues"
-  },
-  "homepage": "https://github.com/mocha/mocha-vscode#readme",
-  "main": "./out/extension.js",
-  "scripts": {
-    "package": "vsce package --no-dependencies",
-    "vscode:prepublish": "npm run compile && tsx ./scripts/prerelease.mts",
-    "postinstall": "cd src/typings && npx @vscode/dts main && npx @vscode/dts dev",
-    "clean": "node -e \"fs.rmSync('out',{force:true,recursive:true})\"",
-    "compile": "npm run clean && tsc --noEmit && node .esbuild.js --minify",
-    "compile:test": "tsc",
-    "watch:esbuild": "npm run clean && node .esbuild.js --watch",
-    "watch": "npm run clean && tsc --watch",
-    "test": "tsc && vscode-test",
-    "prettier": "prettier --write src",
-    "lint": "eslint . --ext .ts,.tsx,.js",
-    "fix": "eslint . --ext .ts,.tsx,.js --fix"
-  },
-  "devDependencies": {
-    "@types/chai": "^4.3.14",
-    "@types/estree": "^1.0.5",
-    "@types/glob": "^8.1.0",
-    "@types/mocha": "^10.0.6",
-    "@types/node": "20.x",
-    "@types/picomatch": "^2.3.3",
-    "@types/sinon": "^17.0.3",
-    "@types/split2": "^4.2.3",
-    "@types/yargs": "^17.0.32",
-    "@typescript-eslint/eslint-plugin": "^7.5.0",
-    "@typescript-eslint/parser": "^7.5.0",
-    "@vscode/dts": "^0.4.0",
-    "@vscode/test-cli": "^0.0.9",
-    "@vscode/test-electron": "^2.3.9",
-    "acorn": "^8.11.3",
-    "chai": "^4.4.1",
-    "esbuild": "^0.20.2",
-    "eslint": "^8.57.0",
-    "eslint-config-prettier": "^9.1.0",
-    "eslint-plugin-license-header": "^0.6.1",
-    "eslint-plugin-prettier": "^5.1.3",
-    "glob": "^10.3.12",
-    "mocha": "^10.4.0",
-    "prettier": "^3.2.5",
-    "prettier-eslint": "^16.3.0",
-    "prettier-eslint-cli": "^8.0.1",
-    "prettier-plugin-organize-imports": "^3.2.4",
-    "sinon": "^17.0.1",
-    "tsx": "^4.7.2",
-    "typescript": "^5.4.4"
-  },
-  "dependencies": {
-    "@jridgewell/trace-mapping": "^0.3.25",
-    "@types/which": "^3.0.3",
-    "@typescript-eslint/typescript-estree": "^7.5.0",
-    "acorn-loose": "^8.4.0",
-    "ansi-colors": "^4.1.3",
-    "c8": "^9.1.0",
-    "data-uri-to-buffer": "^6.0.2",
-    "enhanced-resolve": "^5.16.0",
-    "error-stack-parser": "^2.1.4",
-    "eslint-visitor-keys": "^4.0.0",
-    "minimatch": "^9.0.4",
-    "split2": "^4.2.0",
-    "stacktrace-parser": "^0.1.10",
-    "supports-color": "^9.4.0",
-    "which": "^4.0.0",
-    "yargs": "^17.7.2"
-  },
-  "mocha-vscode": {
-    "version": "1.0.0-preview+FFFFFFF",
-    "date": "2024-04-02T14:30:00Z"
-  }
-}
->>>>>>> 9b749fee
+}