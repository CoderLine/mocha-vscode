/**
 * Copyright (C) Daniel Kuschny (Danielku15) and contributors.
 * Copyright (C) Microsoft Corporation. All rights reserved.
 *
 * Use of this source code is governed by an MIT-style
 * license that can be found in the LICENSE file or at
 * https://opensource.org/licenses/MIT.
 */

import styles from 'ansi-styles';
import { ChildProcessWithoutNullStreams, spawn } from 'child_process';
import { randomUUID } from 'crypto';
import { promises as fs } from 'fs';
import * as path from 'path';
import split2 from 'split2';
import * as vscode from 'vscode';
import { ConfigValue } from './configValue';
import { ConfigurationFile } from './configurationFile';
import { DisposableStore } from './disposable';
import { TestProcessExitedError } from './errors';
import { ItemType, testMetadata } from './metadata';
import { OutputQueue } from './outputQueue';
import { MochaEvent, MochaEventTuple } from './reporter/fullJsonStreamReporterTypes';
import { SourceMapStore } from './source-map-store';

interface ISpawnOptions {
  config: ConfigurationFile;
  args: string[];
  onLine: (line: string) => void;
  token: vscode.CancellationToken;
}

export type RunHandler = (
  request: vscode.TestRunRequest,
  token: vscode.CancellationToken,
) => Promise<void>;

export class TestRunner {
  constructor(
    private readonly logChannel: vscode.LogOutputChannel,
    private readonly smStore: SourceMapStore,
    private readonly launchConfig: ConfigValue<Record<string, any>>,
  ) {}

  private currentRunningTest?: vscode.TestItem;

  public makeHandler(
    ctrl: vscode.TestController,
    config: ConfigurationFile,
    debug: boolean,
  ): RunHandler {
    const workingDir = path.dirname(config.uri.fsPath);

    return async (request) => {
      this.logChannel.debug('Creating new test run ', request);

      const run = ctrl.createTestRun(request);
      const { args, compiledFileTests, leafTests } = await this.prepareArguments(
        ctrl,
        [],
        request,
        run,
        config,
      );
      if (run.token.isCancellationRequested) {
        return;
      }

      let ranAnyTest = false;
      let isOutsideTestRun = true;
      const outputQueue = new OutputQueue();
      const enqueueLine = (line: string, testItem?: vscode.TestItem) => {
        // vscode can log some preamble as it boots: grey those out
        if (isOutsideTestRun) {
          line = `${styles.dim.open}${line}${styles.dim.close}`;
        }
        outputQueue.enqueue(() => run.appendOutput(`${line}\r\n`, undefined, testItem));
      };

      const spawnCts = new vscode.CancellationTokenSource();
      run.token.onCancellationRequested(() => spawnCts.cancel());

      const spawnOpts: ISpawnOptions = {
        args,
        config,
        onLine: (line) => {
          let parsed: MochaEventTuple;
          try {
            parsed = JSON.parse(line);
          } catch {
            // just normal output
            enqueueLine(line, this.currentRunningTest);
            return;
          }
          switch (parsed[0]) {
            case MochaEvent.Start:
              isOutsideTestRun = false;
              break;
            case MochaEvent.TestStart: {
              const { file, path } = parsed[1];
              const test = compiledFileTests.lookup(file, path);
              if (test) {
                this.currentRunningTest = test;
                run.started(test);
              }
              break;
            }
            case MochaEvent.SuiteStart: {
              const { path } = parsed[1];
              if (path.length > 0) {
                enqueueLine(
                  `${'  '.repeat(path.length - 1)}${styles.green.open} ✓ ${styles.green.close}${
                    path[path.length - 1]
                  }`,
                );
              }
              break;
            }
            case MochaEvent.Pass: {
              ranAnyTest = true;
<<<<<<< HEAD
              const { file, path } = parsed[1];
              const test = compiledFileTests.lookup(file, path);
=======
              const { file, path, duration } = parsed[1];
>>>>>>> fdf21ba7
              enqueueLine(
                `${'  '.repeat(path.length - 1)}${styles.green.open} ✓ ${styles.green.close}${
                  path[path.length - 1]
                }`,
                test,
              );
              if (test) {
<<<<<<< HEAD
                this.currentRunningTest = undefined;
                run.passed(test);
=======
                run.passed(test, duration);
>>>>>>> fdf21ba7
                leafTests.delete(test);
              }
              break;
            }
            case MochaEvent.Fail: {
              ranAnyTest = true;
              const { err, path, stack, duration, expected, actual, file } = parsed[1];
              const tcase = compiledFileTests.lookup(file, path);

              enqueueLine(
                `${'  '.repeat(path.length - 1)}${styles.red.open} x ${path.join(' ')}${
                  styles.red.close
                }`,
                tcase,
              );
              const rawErr = stack || err;

              const locationsReplaced = replaceAllLocations(
                this.smStore,
                forceCRLF(rawErr),
                workingDir,
              );
              if (rawErr) {
                outputQueue.enqueue(async () =>
                  run.appendOutput(await locationsReplaced, undefined, tcase),
                );
              }

              if (!tcase) {
                return;
              }

              leafTests.delete(tcase);
              const hasDiff = actual !== expected;
              const testFirstLine =
                tcase.range &&
                new vscode.Location(
                  tcase.uri!,
                  new vscode.Range(
                    tcase.range.start,
                    new vscode.Position(tcase.range.start.line, 100),
                  ),
                );

              const locationProm = tryDeriveStackLocation(this.smStore, rawErr, tcase, workingDir);
              outputQueue.enqueue(async () => {
                const location = await locationProm;
                let message: vscode.TestMessage;

                if (hasDiff) {
                  message = new vscode.TestMessage(tryMakeMarkdown(err));
                  message.actualOutput = outputToString(actual);
                  message.expectedOutput = outputToString(expected);
                } else {
                  message = new vscode.TestMessage(
                    stack
                      ? await sourcemapStack(this.smStore, stack, workingDir)
                      : await locationsReplaced,
                  );
                }

                message.location = location ?? testFirstLine;
                this.currentRunningTest = undefined;
                run.failed(tcase, message, duration);
              });
              break;
            }
            case MochaEvent.End:
              isOutsideTestRun = true;
              break;
            default:
              // just normal output
              outputQueue.enqueue(() =>
                run.appendOutput(`${line}\r\n`, undefined, this.currentRunningTest),
              );
          }
        },
        token: spawnCts.token,
      };

      run.appendOutput(
        `${styles.inverse.open} > ${styles.inverse.close} ${(
          await config.getMochaSpawnArgs(spawnOpts.args)
        ).join(' ')}}\r\n`,
      );

      try {
        if (debug) {
          await this.runDebug(spawnOpts);
        } else {
          await this.runWithoutDebug(spawnOpts);
        }
      } catch (e) {
        const errorMessage = e instanceof Error ? e : `Error executing tests ${e}`;
        this.logChannel.error(errorMessage);
        if (!spawnCts.token.isCancellationRequested) {
          enqueueLine(String(e));
        }
      }

      if (!spawnCts.token.isCancellationRequested) {
        if (ranAnyTest) {
          for (const t of leafTests) {
            run.skipped(t);
          }
        } else {
          const md = new vscode.MarkdownString(
            'Test process exited unexpectedly, [view output](command:testing.showMostRecentOutput)',
          );
          md.isTrusted = true;
          for (const t of leafTests) {
            run.errored(t, new vscode.TestMessage(md));
          }
        }
      }

      if (!ranAnyTest) {
        this.logChannel.debug('No tests ran, show error');
        await vscode.commands.executeCommand('testing.showMostRecentOutput');
      }

      await outputQueue.drain();
      run.end();
    };
  }

  private async runDebug({ args, config, onLine, token }: ISpawnOptions) {
    const ds = new DisposableStore();

    const spawnArgs = await config.getMochaSpawnArgs(args);
    this.logChannel.info('Start test debugging with args', spawnArgs);

    return new Promise<void>((resolve, reject) => {
      const sessionKey = randomUUID();
      const includedSessions = new Set<vscode.DebugSession | undefined>();
      const launchConfig = this.launchConfig.value || {};

      Promise.resolve(
        vscode.debug.startDebugging(config.wf, {
          ...launchConfig,
          type: 'node',
          request: 'launch',
          name: `Mocha Test (${config.uri.fsPath})`,
          program: spawnArgs[1],
          args: [...spawnArgs.slice(2), ...(launchConfig.args || [])],
          env: { ...launchConfig.env },

          __extensionSessionKey: sessionKey,
        }),
      ).catch(reject);

      ds.add(
        token.onCancellationRequested(() => {
          for (const session of includedSessions) {
            if (!session?.parentSession) {
              vscode.debug.stopDebugging(session);
            }
          }

          resolve();
        }),
      );

      let didFindFirst = false;
      ds.add(
        vscode.debug.onDidTerminateDebugSession((session) => {
          includedSessions.delete(session);
          if (didFindFirst && includedSessions.size === 0) {
            resolve();
          }
        }),
      );

      let output = '';
      ds.add(
        vscode.debug.registerDebugAdapterTrackerFactory('*', {
          createDebugAdapterTracker(session) {
            if (
              session.configuration.__extensionSessionKey !== sessionKey &&
              !includedSessions.has(session.parentSession)
            ) {
              return undefined;
            }

            didFindFirst = true;
            includedSessions.add(session);

            return {
              onDidSendMessage({ type, event, body }) {
                if (
                  type === 'event' &&
                  event === 'output' &&
                  body.output &&
                  body.category !== 'telemetry'
                ) {
                  output += body.output;
                }

                let newLine = output.indexOf('\n');
                while (newLine !== -1) {
                  onLine(output.substring(0, newLine));
                  output = output.substring(newLine + 1);
                  newLine = output.indexOf('\n');
                }
              },
            };
          },
        }),
      );
    }).finally(() => {
      ds.dispose();
    });
  }

  private async runWithoutDebug({ args, config, onLine, token }: ISpawnOptions) {
    const spawnArgs = await config.getMochaSpawnArgs(args);
    this.logChannel.info('Start test execution with args', spawnArgs);

    const cli = await new Promise<ChildProcessWithoutNullStreams>((resolve, reject) => {
      const p = spawn(spawnArgs[0], spawnArgs.slice(1), {
        cwd: path.dirname(config.uri.fsPath),
        env: { ...process.env, ELECTRON_RUN_AS_NODE: '1' },
      });
      p.on('spawn', () => resolve(p));
      p.on('error', reject);
    });

    if (token.isCancellationRequested) {
      return cli.kill();
    }

    token.onCancellationRequested(() => cli.kill());
    cli.stderr.pipe(split2()).on('data', onLine);
    cli.stdout.pipe(split2()).on('data', onLine);
    return new Promise<void>((resolve, reject) => {
      cli.on('error', reject);
      cli.on('exit', (code) => {
        if (code === 0) {
          resolve();
        } else {
          reject(new TestProcessExitedError(code));
        }
      });
    });
  }

  /**
   * Prepares arguments for running the test. Returns
   *  - The CLI args to pass to the runner
   *  - A map of compiled file names to the source files' test items for each test
   */
  private async prepareArguments(
    ctrl: vscode.TestController,
    baseArgs: ReadonlyArray<string>,
    request: vscode.TestRunRequest,
    run: vscode.TestRun,
    config: ConfigurationFile,
  ) {
    const reporterSrc = path.resolve(__dirname, 'reporter', 'fullJsonStreamReporter.js');

    // need to copy the reporter to the node_moduules dir, otherwise mocha cannot be resolved
    const reporterDest = await this.copyReporter(reporterSrc, config);

    // unbundled compilation
    const reporterTypesSrc = path.resolve(__dirname, 'reporter', 'fullJsonStreamReporterTypes.js');
    try {
      await fs.access(reporterSrc);
      await this.copyReporter(reporterTypesSrc, config);
    } catch (e) {
      // ignore
    }

    const args = [...baseArgs, '--reporter', reporterDest];
    const exclude = new Set(request.exclude);
    const leafTests = new Set<vscode.TestItem>();
    const include = request.include?.slice() ?? [...ctrl.items].map(([, item]) => item);

    const grepRe: string[] = [];
    const compiledFileTests = new CompiledFileTests();

    for (const test of include) {
      const data = testMetadata.get(test);
      if (!data || exclude.has(test)) {
        continue;
      }

      if (data.type === ItemType.Directory) {
        for (const [, child] of test.children) {
          include.push(child);
        }
        continue;
      }

      if (data.type === ItemType.Test || data.type === ItemType.Suite) {
        grepRe.push(escapeRe(getFullName(test)) + (data.type === ItemType.Test ? '$' : ' '));
      }

      forEachLeaf(test, (t) => {
        leafTests.add(t);
        run.enqueued(t);
      });

      for (let i = test as vscode.TestItem | undefined; i; i = i.parent) {
        const metadata = testMetadata.get(i);
        if (metadata?.type === ItemType.File) {
          compiledFileTests.push(metadata.compiledIn.fsPath, i);
          break;
        }
      }
    }

    // we specify explicitly our own which files to run
    // we ignore first all files and then re-add them via --file
    args.push('--ignore', '**/*.*');
    const configDir = path.dirname(config.uri.fsPath);
    if (!request.include || !exclude.size) {
      for (const filePath of compiledFileTests.value.keys()) {
        // use relative paths to reduce number of chars passed on
        const relativePath = path.relative(configDir, filePath);
        args.push('--file', relativePath);
      }
    }

    if (grepRe.length) {
      args.push('--grep', `/^(${grepRe.join('|')})/`);
    }

    return { args, compiledFileTests, leafTests };
  }

  async copyReporter(reporterSrc: string, config: ConfigurationFile) {
    const nodeModules = await config.getMochaNodeModulesPath();
    const reporterPath = path.join(nodeModules, '.mocha-vscode');
    await fs.mkdir(reporterPath, { recursive: true });

    const destPath = path.join(reporterPath, path.basename(reporterSrc));
    await fs.copyFile(reporterSrc, destPath);

    return destPath;
  }
}

class CompiledFileTests {
  public readonly value = new Map<
    /* compiled file path */ string,
    /* source file test items */ Set<vscode.TestItem>
  >();

  /**
   * Gets a test by its path of test titles. Ideally it reads the hinted
   * `file` and can look it up efficiently, but in some test configurations
   * this is not present and we need to iterate file in the controller.
   */
  public lookup(file: string | undefined, path: readonly string[]) {
    file = this.sanitizePath(file);

    if (file) {
      const items = this.value.get(file);
      return items && this.getPathInTestItems(items, path);
    } else {
      for (const items of this.value.values()) {
        const found = this.getPathInTestItems(items, path);
        if (found) {
          return found;
        }
      }
    }
  }

  /**
   * Gets a test item by its path of titles in the test file.
   */
  private getPathInTestItems(items: Set<vscode.TestItem>, path: readonly string[]) {
    for (const item of items) {
      let candidate: vscode.TestItem | undefined = item;
      for (let i = 0; i < path.length && candidate; i++) {
        candidate = candidate.children.get(path[i]);
      }
      if (candidate !== undefined) {
        return candidate;
      }
    }
  }

  /** Associated a test with the given file path. */
  public push(file: string, test: vscode.TestItem) {
    file = this.sanitizePath(file)!;

    let set = this.value.get(file);
    if (!set) {
      this.value.set(file, (set = new Set()));
    }

    set.add(test);
  }

  private sanitizePath(file: string | undefined): string | undefined {
    if (file === undefined) {
      return undefined;
    }

    // on windows paths are case insensitive and we sometimes get inconsistent
    // casings (e.g. C:\ vs c:\) - happens especially on debugging
    if (process.platform === 'win32') {
      return file.toLowerCase();
    }

    return file;
  }
}

const getFullName = (test: vscode.TestItem) => {
  let name = test.label;
  while (test.parent && testMetadata.get(test.parent)?.type === ItemType.Suite) {
    test = test.parent;
    name = `${test.label} ${name}`;
  }
  return name;
};

const forEachLeaf = (test: vscode.TestItem, fn: (test: vscode.TestItem) => void) => {
  const queue: vscode.TestItem[] = [test];
  while (queue.length) {
    const current = queue.shift()!;
    if (current.children.size > 0) {
      for (const [, child] of current.children) {
        queue.push(child);
      }
    } else {
      fn(current);
    }
  }
};

const escapeRe = (str: string) => str.replace(/[.*+?^${}()|[\]\\]/g, '\\$&');
const forceCRLF = (str: string) => str.replace(/(?<!\r)\n/gm, '\r\n');
const locationRe = /\(([^):]+?):([0-9]+):([0-9]+)\)[ \t]*\r?\n?/g;

/**
 * Replaces all stack frames in the stack with source-mapped equivalents.
 */
async function sourcemapStack(store: SourceMapStore, str: string, workingDir: string) {
  locationRe.lastIndex = 0;

  const replacements = await Promise.all(
    [...str.matchAll(locationRe)].map(async (match) => {
      const location = await deriveSourceLocation(store, match, workingDir);
      if (!location) {
        return;
      }
      return {
        from: match[0],
        to: location?.uri.with({
          fragment: `L${location.range.start.line + 1}:${location.range.start.character + 1}`,
        }),
      };
    }),
  );

  for (const replacement of replacements) {
    if (replacement) {
      str = str.replace(replacement.from, replacement.to.toString(true));
    }
  }

  return str;
}

/**
 * Replaces all file URIs in the string with the source-mapped equivalents.
 */
async function replaceAllLocations(store: SourceMapStore, str: string, workingDir: string) {
  const output: (string | Promise<string>)[] = [];
  let lastIndex = 0;

  for (const match of str.matchAll(locationRe)) {
    const locationPromise = deriveSourceLocation(store, match, workingDir);
    const startIndex = match.index || 0;
    const endIndex = startIndex + match[0].length;

    if (startIndex > lastIndex) {
      output.push(str.substring(lastIndex, startIndex));
    }

    output.push(
      locationPromise.then((location) =>
        location
          ? `${location.uri}:${location.range.start.line}:${location.range.start.character + 1}`
          : match[0],
      ),
    );

    lastIndex = endIndex;
  }

  // Preserve the remaining string after the last match
  if (lastIndex < str.length) {
    output.push(str.substring(lastIndex));
  }

  const values = await Promise.all(output);
  return values.join('');
}

/**
 * Parses the stack trace and figures out the best place to associate the error
 * with. Prefers to place it in the same range as the test case, or at least
 * in the same file.
 */
async function tryDeriveStackLocation(
  store: SourceMapStore,
  stack: string,
  tcase: vscode.TestItem,
  workingDir: string,
) {
  locationRe.lastIndex = 0;

  return new Promise<vscode.Location | undefined>((resolve) => {
    const matches = [...stack.matchAll(locationRe)];
    let todo = matches.length;
    if (todo === 0) {
      return resolve(undefined);
    }

    let best: undefined | { location: vscode.Location; i: number; score: number };
    for (const [i, match] of matches.entries()) {
      deriveSourceLocation(store, match, workingDir)
        .catch(() => undefined)
        .then((location) => {
          if (location) {
            let score = 0;
            if (tcase.uri && tcase.uri.toString() === location.uri.toString()) {
              score = 1;
              if (tcase.range && tcase.range.contains(location?.range)) {
                score = 2;
              }
            }
            if (!best || score > best.score || (score === best.score && i < best.i)) {
              best = { location, i, score };
            }
          }

          if (!--todo) {
            resolve(best?.location);
          }
        });
    }
  });
}

async function deriveSourceLocation(
  store: SourceMapStore,
  parts: RegExpMatchArray,
  workingDir: string,
) {
  const [, fileUriStr, line, col] = parts;
  const fileUri = fileUriStr.startsWith('file:')
    ? vscode.Uri.parse(fileUriStr)
    : path.isAbsolute(fileUriStr)
      ? vscode.Uri.file(fileUriStr)
      : vscode.Uri.file(path.join(workingDir, fileUriStr));

  const maintainer = store.maintain(fileUri);
  const mapping = await (maintainer.value || maintainer.refresh());
  const value =
    mapping?.originalPositionFor(Number(line), Number(col)) ||
    new vscode.Location(fileUri, new vscode.Position(Number(line), Number(col)));

  // timeout the maintainer async so that it stays alive for any other immediate teset usage in the file:
  setTimeout(() => maintainer.dispose(), 5000);

  return value;
}

const outputToString = (output: unknown) =>
  typeof output === 'object' ? JSON.stringify(output, null, 2) : String(output);

const tryMakeMarkdown = (message: string) => {
  const lines = message.split('\n');
  const start = lines.findIndex((l) => l.includes('+ actual'));
  if (start === -1) {
    return message;
  }

  lines.splice(start, 1, '```diff');
  lines.push('```');
  return new vscode.MarkdownString(lines.join('\n'));
};<|MERGE_RESOLUTION|>--- conflicted
+++ resolved
@@ -118,12 +118,8 @@
             }
             case MochaEvent.Pass: {
               ranAnyTest = true;
-<<<<<<< HEAD
-              const { file, path } = parsed[1];
+              const { file, path, duration } = parsed[1];
               const test = compiledFileTests.lookup(file, path);
-=======
-              const { file, path, duration } = parsed[1];
->>>>>>> fdf21ba7
               enqueueLine(
                 `${'  '.repeat(path.length - 1)}${styles.green.open} ✓ ${styles.green.close}${
                   path[path.length - 1]
@@ -131,12 +127,8 @@
                 test,
               );
               if (test) {
-<<<<<<< HEAD
                 this.currentRunningTest = undefined;
-                run.passed(test);
-=======
                 run.passed(test, duration);
->>>>>>> fdf21ba7
                 leafTests.delete(test);
               }
               break;
